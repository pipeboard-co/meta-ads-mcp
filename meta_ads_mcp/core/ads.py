"""Ad and Creative-related functionality for Meta Ads API."""

import json
from typing import Optional, Dict, Any, List
import io
from PIL import Image as PILImage
from mcp.server.fastmcp import Image
import os
import time

from .api import meta_api_tool, make_api_request
from .accounts import get_ad_accounts
from .utils import download_image, try_multiple_download_methods, ad_creative_images, extract_creative_image_urls
from .server import mcp_server


@mcp_server.tool()
@meta_api_tool
async def get_ads(access_token: str = None, account_id: str = None, limit: int = 10, 
                 campaign_id: str = "", adset_id: str = "") -> str:
    """
    Get ads for a Meta Ads account with optional filtering.
    
    Args:
        access_token: Meta API access token (optional - will use cached token if not provided)
        account_id: Meta Ads account ID (format: act_XXXXXXXXX)
        limit: Maximum number of ads to return (default: 10)
        campaign_id: Optional campaign ID to filter by
        adset_id: Optional ad set ID to filter by
    """
    # If no account ID is specified, try to get the first one for the user
    if not account_id:
        accounts_json = await get_ad_accounts("me", json.dumps({"limit": 1}), access_token)
        accounts_data = json.loads(accounts_json)
        
        if "data" in accounts_data and accounts_data["data"]:
            account_id = accounts_data["data"][0]["id"]
        else:
            return json.dumps({"error": "No account ID specified and no accounts found for user"}, indent=2)
    
    # Prioritize adset_id over campaign_id - use adset-specific endpoint
    if adset_id:
        endpoint = f"{adset_id}/ads"
        params = {
            "fields": "id,name,adset_id,campaign_id,status,creative,created_time,updated_time,bid_amount,conversion_domain,tracking_specs",
            "limit": limit
        }
    # Use campaign-specific endpoint if campaign_id is provided
    elif campaign_id:
        endpoint = f"{campaign_id}/ads"
        params = {
            "fields": "id,name,adset_id,campaign_id,status,creative,created_time,updated_time,bid_amount,conversion_domain,tracking_specs",
            "limit": limit
        }
    else:
        # Default to account-level endpoint if no specific filters
        endpoint = f"{account_id}/ads"
        params = {
            "fields": "id,name,adset_id,campaign_id,status,creative,created_time,updated_time,bid_amount,conversion_domain,tracking_specs",
            "limit": limit
        }

    data = await make_api_request(endpoint, access_token, params)
    
    return json.dumps(data, indent=2)


@mcp_server.tool()
@meta_api_tool
async def get_ad_details(access_token: str = None, ad_id: str = None) -> str:
    """
    Get detailed information about a specific ad.
    
    Args:
        access_token: Meta API access token (optional - will use cached token if not provided)
        ad_id: Meta Ads ad ID
    """
    if not ad_id:
        return json.dumps({"error": "No ad ID provided"}, indent=2)
        
    endpoint = f"{ad_id}"
    params = {
        "fields": "id,name,adset_id,campaign_id,status,creative,created_time,updated_time,bid_amount,conversion_domain,tracking_specs,preview_shareable_link"
    }
    
    data = await make_api_request(endpoint, access_token, params)
    
    return json.dumps(data, indent=2)


@mcp_server.tool()
@meta_api_tool
async def create_ad(
    account_id: str = None,
    name: str = None,
    adset_id: str = None,
    creative_id: str = None,
    status: str = "PAUSED",
    bid_amount = None,
    tracking_specs: Optional[List[Dict[str, Any]]] = None,
    access_token: str = None
) -> str:
    """
    Create a new ad with an existing creative.
    
    Args:
        account_id: Meta Ads account ID (format: act_XXXXXXXXX)
        name: Ad name
        adset_id: Ad set ID where this ad will be placed
        creative_id: ID of an existing creative to use
        status: Initial ad status (default: PAUSED)
        bid_amount: Optional bid amount in account currency (in cents)
        tracking_specs: Optional tracking specifications (e.g., for pixel events).
                      Example: [{"action.type":"offsite_conversion","fb_pixel":["YOUR_PIXEL_ID"]}]
        access_token: Meta API access token (optional - will use cached token if not provided)
    """
    # Check required parameters
    if not account_id:
        return json.dumps({"error": "No account ID provided"}, indent=2)
    
    if not name:
        return json.dumps({"error": "No ad name provided"}, indent=2)
    
    if not adset_id:
        return json.dumps({"error": "No ad set ID provided"}, indent=2)
    
    if not creative_id:
        return json.dumps({"error": "No creative ID provided"}, indent=2)
    
    endpoint = f"{account_id}/ads"
    
    params = {
        "name": name,
        "adset_id": adset_id,
        "creative": {"creative_id": creative_id},
        "status": status
    }
    
    # Add bid amount if provided
    if bid_amount is not None:
        params["bid_amount"] = str(bid_amount)
        
    # Add tracking specs if provided
    if tracking_specs is not None:
        params["tracking_specs"] = json.dumps(tracking_specs) # Needs to be JSON encoded string
    
    try:
        data = await make_api_request(endpoint, access_token, params, method="POST")
        return json.dumps(data, indent=2)
    except Exception as e:
        error_msg = str(e)
        return json.dumps({
            "error": "Failed to create ad",
            "details": error_msg,
            "params_sent": params
        }, indent=2)


@mcp_server.tool()
@meta_api_tool
async def get_ad_creatives(access_token: str = None, ad_id: str = None) -> str:
    """
    Get creative details for a specific ad. Best if combined with get_ad_image to get the full image.
    
    Args:
        access_token: Meta API access token (optional - will use cached token if not provided)
        ad_id: Meta Ads ad ID
    """
    if not ad_id:
        return json.dumps({"error": "No ad ID provided"}, indent=2)
        
    endpoint = f"{ad_id}/adcreatives"
    params = {
        "fields": "id,name,status,thumbnail_url,image_url,image_hash,object_story_spec,asset_feed_spec,image_urls_for_viewing"
    }
    
    data = await make_api_request(endpoint, access_token, params)
    
    # Add image URLs for direct viewing if available
    if 'data' in data:
        for creative in data['data']:
            creative['image_urls_for_viewing'] = extract_creative_image_urls(creative)

    return json.dumps(data, indent=2)


@mcp_server.tool()
@meta_api_tool
async def get_ad_image(access_token: str = None, ad_id: str = None) -> Image:
    """
    Get, download, and visualize a Meta ad image in one step. Useful to see the image in the LLM.
    
    Args:
        access_token: Meta API access token (optional - will use cached token if not provided)
        ad_id: Meta Ads ad ID
    
    Returns:
        The ad image ready for direct visual analysis
    """
    if not ad_id:
        return "Error: No ad ID provided"
        
    print(f"Attempting to get and analyze creative image for ad {ad_id}")
    
    # First, get creative and account IDs
    ad_endpoint = f"{ad_id}"
    ad_params = {
        "fields": "creative{id},account_id"
    }
    
    ad_data = await make_api_request(ad_endpoint, access_token, ad_params)
    
    if "error" in ad_data:
        return f"Error: Could not get ad data - {json.dumps(ad_data)}"
    
    # Extract account_id
    account_id = ad_data.get("account_id", "")
    if not account_id:
        return "Error: No account ID found"
    
    # Extract creative ID
    if "creative" not in ad_data:
        return "Error: No creative found for this ad"
        
    creative_data = ad_data.get("creative", {})
    creative_id = creative_data.get("id")
    if not creative_id:
        return "Error: No creative ID found"
    
    # Get creative details to find image hash
    creative_endpoint = f"{creative_id}"
    creative_params = {
        "fields": "id,name,image_hash,asset_feed_spec"
    }
    
    creative_details = await make_api_request(creative_endpoint, access_token, creative_params)
    
    # Identify image hashes to use from creative
    image_hashes = []
    
    # Check for direct image_hash on creative
    if "image_hash" in creative_details:
        image_hashes.append(creative_details["image_hash"])
    
    # Check asset_feed_spec for image hashes - common in Advantage+ ads
    if "asset_feed_spec" in creative_details and "images" in creative_details["asset_feed_spec"]:
        for image in creative_details["asset_feed_spec"]["images"]:
            if "hash" in image:
                image_hashes.append(image["hash"])
    
    if not image_hashes:
        # If no hashes found, try to extract from the first creative we found in the API
        # and also check for direct URLs as fallback
        creative_json = await get_ad_creatives(access_token=access_token, ad_id=ad_id)
        creative_data = json.loads(creative_json)
        
        # Try to extract hash from data array
        if "data" in creative_data and creative_data["data"]:
            for creative in creative_data["data"]:
                # Check object_story_spec for image hash
                if "object_story_spec" in creative and "link_data" in creative["object_story_spec"]:
                    link_data = creative["object_story_spec"]["link_data"]
                    if "image_hash" in link_data:
                        image_hashes.append(link_data["image_hash"])
                # Check direct image_hash on creative
                elif "image_hash" in creative:
                    image_hashes.append(creative["image_hash"])
                # Check asset_feed_spec for image hashes
                elif "asset_feed_spec" in creative and "images" in creative["asset_feed_spec"]:
                    images = creative["asset_feed_spec"]["images"]
                    if images and len(images) > 0 and "hash" in images[0]:
                        image_hashes.append(images[0]["hash"])
        
        # If still no image hashes found, try direct URL fallback approach
        if not image_hashes:
            print("No image hashes found, trying direct URL fallback...")
            
            image_url = None
            if "data" in creative_data and creative_data["data"]:
                creative = creative_data["data"][0]
                
                # Prioritize higher quality image URLs in this order:
                # 1. image_urls_for_viewing (usually highest quality)
                # 2. image_url (direct field)
                # 3. object_story_spec.link_data.picture (usually full size)
                # 4. thumbnail_url (last resort - often profile thumbnail)
                
                if "image_urls_for_viewing" in creative and creative["image_urls_for_viewing"]:
                    image_url = creative["image_urls_for_viewing"][0]
                    print(f"Using image_urls_for_viewing: {image_url}")
                elif "image_url" in creative and creative["image_url"]:
                    image_url = creative["image_url"]
                    print(f"Using image_url: {image_url}")
                elif "object_story_spec" in creative and "link_data" in creative["object_story_spec"]:
                    link_data = creative["object_story_spec"]["link_data"]
                    if "picture" in link_data and link_data["picture"]:
                        image_url = link_data["picture"]
                        print(f"Using object_story_spec.link_data.picture: {image_url}")
                elif "thumbnail_url" in creative and creative["thumbnail_url"]:
                    image_url = creative["thumbnail_url"]
                    print(f"Using thumbnail_url (fallback): {image_url}")
            
            if not image_url:
                return "Error: No image URLs found in creative"
            
            # Download the image directly
            print(f"Downloading image from direct URL: {image_url}")
            image_bytes = await download_image(image_url)
            
            if not image_bytes:
                return "Error: Failed to download image from direct URL"
            
            try:
                # Convert bytes to PIL Image
                img = PILImage.open(io.BytesIO(image_bytes))
                
                # Convert to RGB if needed
                if img.mode != "RGB":
                    img = img.convert("RGB")
                    
                # Create a byte stream of the image data
                byte_arr = io.BytesIO()
                img.save(byte_arr, format="JPEG")
                img_bytes = byte_arr.getvalue()
                
                # Return as an Image object that LLM can directly analyze
                return Image(data=img_bytes, format="jpeg")
                
            except Exception as e:
                return f"Error processing image from direct URL: {str(e)}"
    
    print(f"Found image hashes: {image_hashes}")
    
    # Now fetch image data using adimages endpoint with specific format
    image_endpoint = f"act_{account_id}/adimages"
    
    # Format the hashes parameter exactly as in our successful curl test
    hashes_str = f'["{image_hashes[0]}"]'  # Format first hash only, as JSON string array
    
    image_params = {
        "fields": "hash,url,width,height,name,status",
        "hashes": hashes_str
    }
    
    print(f"Requesting image data with params: {image_params}")
    image_data = await make_api_request(image_endpoint, access_token, image_params)
    
    if "error" in image_data:
        return f"Error: Failed to get image data - {json.dumps(image_data)}"
    
    if "data" not in image_data or not image_data["data"]:
        return "Error: No image data returned from API"
    
    # Get the first image URL
    first_image = image_data["data"][0]
    image_url = first_image.get("url")
    
    if not image_url:
        return "Error: No valid image URL found"
    
    print(f"Downloading image from URL: {image_url}")
    
    # Download the image
    image_bytes = await download_image(image_url)
    
    if not image_bytes:
        return "Error: Failed to download image"
    
    try:
        # Convert bytes to PIL Image
        img = PILImage.open(io.BytesIO(image_bytes))
        
        # Convert to RGB if needed
        if img.mode != "RGB":
            img = img.convert("RGB")
            
        # Create a byte stream of the image data
        byte_arr = io.BytesIO()
        img.save(byte_arr, format="JPEG")
        img_bytes = byte_arr.getvalue()
        
        # Return as an Image object that LLM can directly analyze
        return Image(data=img_bytes, format="jpeg")
        
    except Exception as e:
        return f"Error processing image: {str(e)}"


@mcp_server.tool()
@meta_api_tool
async def save_ad_image_locally(access_token: str = None, ad_id: str = None, output_dir: str = "ad_images") -> str:
    """
    Get, download, and save a Meta ad image locally, returning the file path.
    
    Args:
        access_token: Meta API access token (optional - will use cached token if not provided)
        ad_id: Meta Ads ad ID
        output_dir: Directory to save the image file (default: 'ad_images')
    
    Returns:
        The file path to the saved image, or an error message string.
    """
    if not ad_id:
        return json.dumps({"error": "No ad ID provided"}, indent=2)
        
    print(f"Attempting to get and save creative image for ad {ad_id}")
    
    # First, get creative and account IDs
    ad_endpoint = f"{ad_id}"
    ad_params = {
        "fields": "creative{id},account_id"
    }
    
    ad_data = await make_api_request(ad_endpoint, access_token, ad_params)
    
    if "error" in ad_data:
        return json.dumps({"error": f"Could not get ad data - {json.dumps(ad_data)}"}, indent=2)
    
    account_id = ad_data.get("account_id")
    if not account_id:
        return json.dumps({"error": "No account ID found for ad"}, indent=2)
    
    if "creative" not in ad_data:
        return json.dumps({"error": "No creative found for this ad"}, indent=2)
        
    creative_data = ad_data.get("creative", {})
    creative_id = creative_data.get("id")
    if not creative_id:
        return json.dumps({"error": "No creative ID found"}, indent=2)
    
    # Get creative details to find image hash
    creative_endpoint = f"{creative_id}"
    creative_params = {
        "fields": "id,name,image_hash,asset_feed_spec"
    }
    creative_details = await make_api_request(creative_endpoint, access_token, creative_params)
    
    image_hashes = []
    if "image_hash" in creative_details:
        image_hashes.append(creative_details["image_hash"])
    if "asset_feed_spec" in creative_details and "images" in creative_details["asset_feed_spec"]:
        for image in creative_details["asset_feed_spec"]["images"]:
            if "hash" in image:
                image_hashes.append(image["hash"])
    
    if not image_hashes:
        # Fallback attempt (as in get_ad_image)
        creative_json = await get_ad_creatives(ad_id=ad_id, access_token=access_token) # Ensure ad_id is passed correctly
        creative_data_list = json.loads(creative_json)
        if 'data' in creative_data_list and creative_data_list['data']:
             first_creative = creative_data_list['data'][0]
             if 'object_story_spec' in first_creative and 'link_data' in first_creative['object_story_spec'] and 'image_hash' in first_creative['object_story_spec']['link_data']:
                 image_hashes.append(first_creative['object_story_spec']['link_data']['image_hash'])
             elif 'image_hash' in first_creative: # Check direct hash on creative data
                  image_hashes.append(first_creative['image_hash'])


    if not image_hashes:
        return json.dumps({"error": "No image hashes found in creative or fallback"}, indent=2)

    print(f"Found image hashes: {image_hashes}")
    
    # Fetch image data using the first hash
    image_endpoint = f"act_{account_id}/adimages"
    hashes_str = f'["{image_hashes[0]}"]'
    image_params = {
        "fields": "hash,url,width,height,name,status",
        "hashes": hashes_str
    }
    
    print(f"Requesting image data with params: {image_params}")
    image_data = await make_api_request(image_endpoint, access_token, image_params)
    
    if "error" in image_data:
        return json.dumps({"error": f"Failed to get image data - {json.dumps(image_data)}"}, indent=2)
    
    if "data" not in image_data or not image_data["data"]:
        return json.dumps({"error": "No image data returned from API"}, indent=2)
        
    first_image = image_data["data"][0]
    image_url = first_image.get("url")
    
    if not image_url:
        return json.dumps({"error": "No valid image URL found in API response"}, indent=2)
        
    print(f"Downloading image from URL: {image_url}")
    
    # Download and Save Image
    image_bytes = await download_image(image_url)
    
    if not image_bytes:
        return json.dumps({"error": "Failed to download image"}, indent=2)
        
    try:
        # Ensure output directory exists
        if not os.path.exists(output_dir):
            os.makedirs(output_dir)
            
        # Create a filename (e.g., using ad_id and image hash)
        file_extension = ".jpg" # Default extension, could try to infer from headers later
        filename = f"{ad_id}_{image_hashes[0]}{file_extension}"
        filepath = os.path.join(output_dir, filename)
        
        # Save the image bytes to the file
        with open(filepath, "wb") as f:
            f.write(image_bytes)
            
        print(f"Image saved successfully to: {filepath}")
        return json.dumps({"filepath": filepath}, indent=2) # Return JSON with filepath

    except Exception as e:
        return json.dumps({"error": f"Failed to save image: {str(e)}"}, indent=2)


@mcp_server.tool()
@meta_api_tool
async def update_ad(
    ad_id: str,
    status: str = None,
    bid_amount: int = None,
    tracking_specs = None,
    creative_id: str = None,
    access_token: str = None
) -> str:
    """
    Update an ad with new settings.
    
    Args:
        ad_id: Meta Ads ad ID
        status: Update ad status (ACTIVE, PAUSED, etc.)
        bid_amount: Bid amount in account currency (in cents for USD)
        tracking_specs: Optional tracking specifications (e.g., for pixel events).
        creative_id: ID of the creative to associate with this ad (changes the ad's image/content)
        access_token: Meta API access token (optional - will use cached token if not provided)
    """
    if not ad_id:
        return json.dumps({"error": "Ad ID is required"}, indent=2)

    params = {}
    if status:
        params["status"] = status
    if bid_amount is not None:
        # Ensure bid_amount is sent as a string if it's not null
        params["bid_amount"] = str(bid_amount)
    if tracking_specs is not None: # Add tracking_specs to params if provided
        params["tracking_specs"] = json.dumps(tracking_specs) # Needs to be JSON encoded string
    if creative_id is not None:
        # Creative parameter needs to be a JSON object containing creative_id
        params["creative"] = json.dumps({"creative_id": creative_id})

    if not params:
        return json.dumps({"error": "No update parameters provided (status, bid_amount, tracking_specs, or creative_id)"}, indent=2)

    endpoint = f"{ad_id}"
    try:
        data = await make_api_request(endpoint, access_token, params, method='POST')
        return json.dumps(data, indent=2)
    except Exception as e:
        return json.dumps({"error": f"Failed to update ad: {str(e)}"}, indent=2)


@mcp_server.tool()
@meta_api_tool
async def upload_ad_image(
    access_token: str = None,
    account_id: str = None,
    image_path: str = None,
    name: str = None,
    ad_image_crops: Optional[Dict[str, List[List[int]]]] = None,
) -> str:
    """
    Upload an image to use in Meta Ads creatives.
    
    Args:
        access_token: Meta API access token (optional - will use cached token if not provided)
        account_id: Meta Ads account ID (format: act_XXXXXXXXX)
        image_path: Path to the image file to upload
        name: Optional name for the image (default: filename)
        ad_image_crops (dict, optional): Optional crop map in the format:
            {
                "100x100": [[0, 0, 100, 100]],
                "191x100": [[12, 0, 204, 100]]
            }
    
    Returns:
        JSON response with image details including hash for creative creation
    """
    # Check required parameters
    if not account_id:
        return json.dumps({"error": "No account ID provided"}, indent=2)
    
    if not image_path:
        return json.dumps({"error": "No image path provided"}, indent=2)
    
    # Ensure account_id has the 'act_' prefix for API compatibility
    if not account_id.startswith("act_"):
        account_id = f"act_{account_id}"
    
    # Check if image file exists
    if not os.path.exists(image_path):
        return json.dumps({"error": f"Image file not found: {image_path}"}, indent=2)
    
    try:
        # Read image file
        with open(image_path, "rb") as img_file:
            image_bytes = img_file.read()
        
        # Get image filename if name not provided
        if not name:
            name = os.path.basename(image_path)
        
        # Prepare the API endpoint for uploading images
        endpoint = f"{account_id}/adimages"
        
        # We need to convert the binary data to base64 for API upload
        import base64
        encoded_image = base64.b64encode(image_bytes).decode('utf-8')
        
        # Prepare POST parameters
        params = {
            "bytes": encoded_image,
            "name": name
        }

        if ad_image_crops:
            if not isinstance(ad_image_crops, dict):
                return json.dumps({"error": "Invalid format: ad_image_crops must be a dictionary"}, indent=2)
            try:
                for key, val in ad_image_crops.items():
                    if not isinstance(key, str) or not isinstance(val, list):
                        raise ValueError
                params["ad_image_crops"] = json.dumps(ad_image_crops)
            except (TypeError, ValueError):
                return json.dumps({"error": "Invalid ad_image_crops structure"}, indent=2)

        # Make API request to upload the image
        print(f"Uploading image to Facebook Ad Account {account_id}")
        data = await make_api_request(endpoint, access_token, params, method="POST")
        
        return json.dumps(data, indent=2)
    
    except Exception as e:
        return json.dumps({
            "error": "Failed to upload image",
            "details": str(e)
        }, indent=2)


@mcp_server.tool()
@meta_api_tool
async def create_ad_creative(
    access_token: str = None,
    account_id: str = None,
    name: str = None,
    image_hash: str = None,
    page_id: str = None,
    link_url: str = None,
    message: str = None,
    headline: str = None,
    headlines: List[str] = None,
    description: str = None,
    descriptions: List[str] = None,
    dynamic_creative_spec: Dict[str, Any] = None,
    call_to_action_type: str = None,
    instagram_actor_id: str = None
) -> str:
    """
    Create a new ad creative using an uploaded image hash.
    
    Args:
        access_token: Meta API access token (optional - will use cached token if not provided)
        account_id: Meta Ads account ID (format: act_XXXXXXXXX)
        name: Creative name
        image_hash: Hash of the uploaded image
        page_id: Facebook Page ID to be used for the ad
        link_url: Destination URL for the ad
        message: Ad copy/text
        headline: Single headline for simple ads (cannot be used with headlines)
        headlines: List of headlines for dynamic creative testing (cannot be used with headline)
        description: Single description for simple ads (cannot be used with descriptions)
        descriptions: List of descriptions for dynamic creative testing (cannot be used with description)
        dynamic_creative_spec: Dynamic creative optimization settings
        call_to_action_type: Call to action button type (e.g., 'LEARN_MORE', 'SIGN_UP', 'SHOP_NOW')
        instagram_actor_id: Optional Instagram account ID for Instagram placements
    
    Returns:
        JSON response with created creative details
    """
    # Check required parameters
    if not account_id:
        return json.dumps({"error": "No account ID provided"}, indent=2)
    
    if not image_hash:
        return json.dumps({"error": "No image hash provided"}, indent=2)
    
    if not name:
        name = f"Creative {int(time.time())}"
    
    # Ensure account_id has the 'act_' prefix
    if not account_id.startswith("act_"):
        account_id = f"act_{account_id}"
    
    # Enhanced page discovery: If no page ID is provided, use robust discovery methods
    if not page_id:
        try:
            # Use the comprehensive page discovery logic from get_account_pages
            page_discovery_result = await _discover_pages_for_account(account_id, access_token)
            
            if page_discovery_result.get("success"):
                page_id = page_discovery_result["page_id"]
                page_name = page_discovery_result.get("page_name", "Unknown")
                print(f"Auto-discovered page ID: {page_id} ({page_name})")
            else:
                return json.dumps({
                    "error": "No page ID provided and no suitable pages found for this account",
                    "details": page_discovery_result.get("message", "Page discovery failed"),
                    "suggestions": [
                        "Use get_account_pages to see available pages",
                        "Use search_pages_by_name to find specific pages",
                        "Provide a page_id parameter manually"
                    ]
                }, indent=2)
        except Exception as e:
            return json.dumps({
                "error": "Error during page discovery",
                "details": str(e),
                "suggestion": "Please provide a page_id parameter or use get_account_pages to find available pages"
            }, indent=2)
    
    # Validate headline/description parameters - cannot mix simple and complex
    if headline and headlines:
        return json.dumps({"error": "Cannot specify both 'headline' and 'headlines'. Use 'headline' for single headline or 'headlines' for multiple."}, indent=2)
    
    if description and descriptions:
        return json.dumps({"error": "Cannot specify both 'description' and 'descriptions'. Use 'description' for single description or 'descriptions' for multiple."}, indent=2)
    
    # Convert simple parameters to complex format for internal processing
    final_headlines = None
    final_descriptions = None
    
    if headline:
        final_headlines = [headline]
    elif headlines:
        final_headlines = headlines
        
    if description:
        final_descriptions = [description]
    elif descriptions:
        final_descriptions = descriptions
    
    # Validate dynamic creative parameters
    if final_headlines:
        if len(final_headlines) > 5:
            return json.dumps({"error": "Maximum 5 headlines allowed for dynamic creatives"}, indent=2)
        for i, h in enumerate(final_headlines):
            if len(h) > 40:
                return json.dumps({"error": f"Headline {i+1} exceeds 40 character limit"}, indent=2)
    
    if final_descriptions:
        if len(final_descriptions) > 5:
            return json.dumps({"error": "Maximum 5 descriptions allowed for dynamic creatives"}, indent=2)
        for i, d in enumerate(final_descriptions):
            if len(d) > 125:
                return json.dumps({"error": f"Description {i+1} exceeds 125 character limit"}, indent=2)
    
    # Prepare the creative data
    creative_data = {
        "name": name
    }
    
    # Choose between asset_feed_spec (dynamic creative) or object_story_spec (traditional)
    if final_headlines or final_descriptions:
        # Use asset_feed_spec for dynamic creatives
        asset_feed_spec = {
            "ad_formats": ["SINGLE_IMAGE"],
            "images": [{"hash": image_hash}],
            "link_urls": [{"website_url": link_url if link_url else "https://facebook.com"}]
        }
        
        # Handle headlines
        if final_headlines:
            asset_feed_spec["headlines"] = [{"text": headline_text} for headline_text in final_headlines]
            
        # Handle descriptions  
        if final_descriptions:
            asset_feed_spec["descriptions"] = [{"text": description_text} for description_text in final_descriptions]
        
        # Add message as primary_texts if provided
        if message:
            asset_feed_spec["primary_texts"] = [{"text": message}]
        
        # Add call_to_action_types if provided
        if call_to_action_type:
            asset_feed_spec["call_to_action_types"] = [call_to_action_type]
        
        creative_data["asset_feed_spec"] = asset_feed_spec
        
        # For dynamic creatives, we need a simplified object_story_spec
        creative_data["object_story_spec"] = {
            "page_id": page_id
        }
    else:
        # Use traditional object_story_spec for single creative
        creative_data["object_story_spec"] = {
            "page_id": page_id,
            "link_data": {
                "image_hash": image_hash,
                "link": link_url if link_url else "https://facebook.com"
            }
        }
        
        # Add optional parameters if provided
        if message:
            creative_data["object_story_spec"]["link_data"]["message"] = message
    
    # Add dynamic creative spec if provided
    if dynamic_creative_spec:
        creative_data["dynamic_creative_spec"] = dynamic_creative_spec
    
    # Only add call_to_action to object_story_spec if we're not using asset_feed_spec
    if call_to_action_type and "asset_feed_spec" not in creative_data:
        creative_data["object_story_spec"]["link_data"]["call_to_action"] = {
            "type": call_to_action_type
        }
    
    if instagram_actor_id:
        creative_data["instagram_actor_id"] = instagram_actor_id
    
    # Prepare the API endpoint for creating a creative
    endpoint = f"{account_id}/adcreatives"
    
    try:
        # Make API request to create the creative
        data = await make_api_request(endpoint, access_token, creative_data, method="POST")
        
        # If successful, get more details about the created creative
        if "id" in data:
            creative_id = data["id"]
            creative_endpoint = f"{creative_id}"
            creative_params = {
                "fields": "id,name,status,thumbnail_url,image_url,image_hash,object_story_spec,asset_feed_spec,url_tags,link_url"
            }
            
            creative_details = await make_api_request(creative_endpoint, access_token, creative_params)
            return json.dumps({
                "success": True,
                "creative_id": creative_id,
                "details": creative_details
            }, indent=2)
        
        return json.dumps(data, indent=2)
    
    except Exception as e:
        return json.dumps({
            "error": "Failed to create ad creative",
            "details": str(e),
            "creative_data_sent": creative_data
        }, indent=2)


@mcp_server.tool()
@meta_api_tool
async def update_ad_creative(
    access_token: str = None,
    creative_id: str = None,
    name: str = None,
    message: str = None,
    headline: str = None,
    headlines: List[str] = None,
    description: str = None,
    descriptions: List[str] = None,
    dynamic_creative_spec: Dict[str, Any] = None,
    call_to_action_type: str = None
) -> str:
    """
    Update an existing ad creative with new content or settings.
    
    Args:
        access_token: Meta API access token (optional - will use cached token if not provided)
        creative_id: Meta Ads creative ID to update
        name: New creative name
        message: New ad copy/text
        headline: Single headline for simple ads (cannot be used with headlines)
        headlines: New list of headlines for dynamic creative testing (cannot be used with headline)
        description: Single description for simple ads (cannot be used with descriptions)
        descriptions: New list of descriptions for dynamic creative testing (cannot be used with description)
        dynamic_creative_spec: New dynamic creative optimization settings
        call_to_action_type: New call to action button type
    
    Returns:
        JSON response with updated creative details
    """
    # Check required parameters
    if not creative_id:
        return json.dumps({"error": "No creative ID provided"}, indent=2)
    
    # Validate headline/description parameters - cannot mix simple and complex
    if headline and headlines:
        return json.dumps({"error": "Cannot specify both 'headline' and 'headlines'. Use 'headline' for single headline or 'headlines' for multiple."}, indent=2)
    
    if description and descriptions:
        return json.dumps({"error": "Cannot specify both 'description' and 'descriptions'. Use 'description' for single description or 'descriptions' for multiple."}, indent=2)
    
    # Convert simple parameters to complex format for internal processing
    final_headlines = None
    final_descriptions = None
    
    if headline:
        final_headlines = [headline]
    elif headlines:
        final_headlines = headlines
        
    if description:
        final_descriptions = [description]
    elif descriptions:
        final_descriptions = descriptions
    
    # Validate dynamic creative parameters
    if final_headlines:
        if len(final_headlines) > 5:
            return json.dumps({"error": "Maximum 5 headlines allowed for dynamic creatives"}, indent=2)
        for i, h in enumerate(final_headlines):
            if len(h) > 40:
                return json.dumps({"error": f"Headline {i+1} exceeds 40 character limit"}, indent=2)
    
    if final_descriptions:
        if len(final_descriptions) > 5:
            return json.dumps({"error": "Maximum 5 descriptions allowed for dynamic creatives"}, indent=2)
        for i, d in enumerate(final_descriptions):
            if len(d) > 125:
                return json.dumps({"error": f"Description {i+1} exceeds 125 character limit"}, indent=2)
    
    # Prepare the update data
    update_data = {}
    
    if name:
        update_data["name"] = name
    
    if message:
        update_data["object_story_spec"] = {"link_data": {"message": message}}
    
    # Handle dynamic creative assets via asset_feed_spec
    if final_headlines or final_descriptions or dynamic_creative_spec:
        asset_feed_spec = {}
        
        # Add required ad_formats field for dynamic creatives
        asset_feed_spec["ad_formats"] = ["SINGLE_IMAGE"]
        
        # Handle headlines
        if final_headlines:
            asset_feed_spec["headlines"] = [{"text": headline_text} for headline_text in final_headlines]
            
        # Handle descriptions  
        if final_descriptions:
            asset_feed_spec["descriptions"] = [{"text": description_text} for description_text in final_descriptions]
        
        # Add message as primary_texts if provided
        if message:
            asset_feed_spec["primary_texts"] = [{"text": message}]
        
        update_data["asset_feed_spec"] = asset_feed_spec
    
    # Add dynamic creative spec if provided
    if dynamic_creative_spec:
        update_data["dynamic_creative_spec"] = dynamic_creative_spec
    
    # Handle call_to_action - add to asset_feed_spec if using dynamic creative, otherwise to object_story_spec
    if call_to_action_type:
        if "asset_feed_spec" in update_data:
            update_data["asset_feed_spec"]["call_to_action_types"] = [call_to_action_type]
        else:
            if "object_story_spec" not in update_data:
                update_data["object_story_spec"] = {"link_data": {}}
            update_data["object_story_spec"]["link_data"]["call_to_action"] = {
                "type": call_to_action_type
            }
    
    # Prepare the API endpoint for updating the creative
    endpoint = f"{creative_id}"
    
    try:
        # Make API request to update the creative
        data = await make_api_request(endpoint, access_token, update_data, method="POST")
        
        # If successful, get more details about the updated creative
        if "id" in data:
            creative_endpoint = f"{creative_id}"
            creative_params = {
                "fields": "id,name,status,thumbnail_url,image_url,image_hash,object_story_spec,url_tags,link_url,dynamic_creative_spec"
            }
            
            creative_details = await make_api_request(creative_endpoint, access_token, creative_params)
            return json.dumps({
                "success": True,
                "creative_id": creative_id,
                "details": creative_details
            }, indent=2)
        
        return json.dumps(data, indent=2)
    
    except Exception as e:
        return json.dumps({
            "error": "Failed to update ad creative",
            "details": str(e),
            "update_data_sent": update_data
        }, indent=2)


async def _discover_pages_for_account(account_id: str, access_token: str) -> dict:
    """
    Internal function to discover pages for an account using multiple approaches.
    Returns the best available page ID for ad creation.
    """
    try:
        # Approach 1: Extract page IDs from tracking_specs in ads (most reliable)
        endpoint = f"{account_id}/ads"
        params = {
            "fields": "id,name,adset_id,campaign_id,status,creative,created_time,updated_time,bid_amount,conversion_domain,tracking_specs",
            "limit": 100
        }
        
        tracking_ads_data = await make_api_request(endpoint, access_token, params)
        
        tracking_page_ids = set()
        if "data" in tracking_ads_data:
            for ad in tracking_ads_data.get("data", []):
                tracking_specs = ad.get("tracking_specs", [])
                if isinstance(tracking_specs, list):
                    for spec in tracking_specs:
                        if isinstance(spec, dict) and "page" in spec:
                            page_list = spec["page"]
                            if isinstance(page_list, list):
                                for page_id in page_list:
                                    if isinstance(page_id, (str, int)) and str(page_id).isdigit():
                                        tracking_page_ids.add(str(page_id))
        
        if tracking_page_ids:
            # Get details for the first page found
            page_id = list(tracking_page_ids)[0]
            page_endpoint = f"{page_id}"
            page_params = {
                "fields": "id,name,username,category,fan_count,link,verification_status,picture"
            }
            
            page_data = await make_api_request(page_endpoint, access_token, page_params)
            if "id" in page_data:
                return {
                    "success": True,
                    "page_id": page_id,
                    "page_name": page_data.get("name", "Unknown"),
                    "source": "tracking_specs",
                    "note": "Page ID extracted from existing ads - most reliable for ad creation"
                }
        
        # Approach 2: Try client_pages endpoint
        endpoint = f"{account_id}/client_pages"
        params = {
            "fields": "id,name,username,category,fan_count,link,verification_status,picture"
        }
        
        client_pages_data = await make_api_request(endpoint, access_token, params)
        
        if "data" in client_pages_data and client_pages_data["data"]:
            page = client_pages_data["data"][0]
            return {
                "success": True,
                "page_id": page["id"],
                "page_name": page.get("name", "Unknown"),
                "source": "client_pages"
            }
        
        # Approach 3: Try assigned_pages endpoint
        pages_endpoint = f"{account_id}/assigned_pages"
        pages_params = {
            "fields": "id,name",
            "limit": 1 
        }
        
        pages_data = await make_api_request(pages_endpoint, access_token, pages_params)
        
        if "data" in pages_data and pages_data["data"]:
            page = pages_data["data"][0]
            return {
                "success": True,
                "page_id": page["id"],
                "page_name": page.get("name", "Unknown"),
                "source": "assigned_pages"
            }
        
        # If all approaches failed
        return {
            "success": False,
            "message": "No suitable pages found for this account",
            "note": "Try using get_account_pages to see all available pages or provide page_id manually"
        }
        
    except Exception as e:
        return {
            "success": False,
            "message": f"Error during page discovery: {str(e)}"
        }


async def _search_pages_by_name_core(access_token: str, account_id: str, search_term: str = None) -> str:
    """
    Core logic for searching pages by name.
    
    Args:
        access_token: Meta API access token
        account_id: Meta Ads account ID (format: act_XXXXXXXXX)
        search_term: Search term to find pages by name (optional - returns all pages if not provided)
    
    Returns:
        JSON string with search results
    """
    # Ensure account_id has the 'act_' prefix
    if not account_id.startswith("act_"):
        account_id = f"act_{account_id}"
    
    try:
        # Use the internal discovery function directly
        page_discovery_result = await _discover_pages_for_account(account_id, access_token)
        
        if not page_discovery_result.get("success"):
            return json.dumps({
                "data": [],
                "message": "No pages found for this account",
                "details": page_discovery_result.get("message", "Page discovery failed")
            }, indent=2)
        
        # Create a single page result
        page_data = {
            "id": page_discovery_result["page_id"],
            "name": page_discovery_result.get("page_name", "Unknown"),
            "source": page_discovery_result.get("source", "unknown")
        }
        
        all_pages_data = {"data": [page_data]}
        
        # Filter pages by search term if provided
        if search_term:
            search_term_lower = search_term.lower()
            filtered_pages = []
            
            for page in all_pages_data["data"]:
                page_name = page.get("name", "").lower()
                if search_term_lower in page_name:
                    filtered_pages.append(page)
            
            return json.dumps({
                "data": filtered_pages,
                "search_term": search_term,
                "total_found": len(filtered_pages),
                "total_available": len(all_pages_data["data"])
            }, indent=2)
        else:
            # Return all pages if no search term provided
            return json.dumps({
                "data": all_pages_data["data"],
                "total_available": len(all_pages_data["data"]),
                "note": "Use search_term parameter to filter pages by name"
            }, indent=2)
    
    except Exception as e:
        return json.dumps({
            "error": "Failed to search pages by name",
            "details": str(e)
        }, indent=2)


@mcp_server.tool()
@meta_api_tool
async def search_pages_by_name(access_token: str = None, account_id: str = None, search_term: str = None) -> str:
    """
    Search for pages by name within an account.
    
    Args:
        access_token: Meta API access token (optional - will use cached token if not provided)
        account_id: Meta Ads account ID (format: act_XXXXXXXXX)
        search_term: Search term to find pages by name (optional - returns all pages if not provided)
    
    Returns:
        JSON response with matching pages
    """
    # Check required parameters
    if not account_id:
        return json.dumps({"error": "No account ID provided"}, indent=2)
    
    # Call the core function
    result = await _search_pages_by_name_core(access_token, account_id, search_term)
    return result


@mcp_server.tool()
@meta_api_tool
async def get_account_pages(access_token: str = None, account_id: str = None) -> str:
    """
    Get pages associated with a Meta Ads account.
    
    Args:
        access_token: Meta API access token (optional - will use cached token if not provided)
        account_id: Meta Ads account ID (format: act_XXXXXXXXX)
    
    Returns:
        JSON response with pages associated with the account
    """
    # Check required parameters
    if not account_id:
        return json.dumps({"error": "No account ID provided"}, indent=2)
    
    # Handle special case for 'me'
    if account_id == "me":
        try:
            endpoint = "me/accounts"
            params = {
                "fields": "id,name,username,category,fan_count,link,verification_status,picture"
            }
            
            user_pages_data = await make_api_request(endpoint, access_token, params)
            return json.dumps(user_pages_data, indent=2)
        except Exception as e:
            return json.dumps({
                "error": "Failed to get user pages",
                "details": str(e)
            }, indent=2)
    
    # Ensure account_id has the 'act_' prefix for regular accounts
    if not account_id.startswith("act_"):
        account_id = f"act_{account_id}"
    
    try:
        # Collect all page IDs from multiple approaches
        all_page_ids = set()
        
        # Approach 1: Get user's personal pages (broad scope)
        try:
            endpoint = "me/accounts"
            params = {
                "fields": "id,name,username,category,fan_count,link,verification_status,picture"
            }
            user_pages_data = await make_api_request(endpoint, access_token, params)
            if "data" in user_pages_data:
                for page in user_pages_data["data"]:
                    if "id" in page:
                        all_page_ids.add(page["id"])
        except Exception:
            pass
        
        # Approach 2: Try business manager pages
        try:
            # Strip 'act_' prefix to get raw account ID for business endpoints
            raw_account_id = account_id.replace("act_", "")
            endpoint = f"{raw_account_id}/owned_pages"
            params = {
                "fields": "id,name,username,category,fan_count,link,verification_status,picture"
            }
            business_pages_data = await make_api_request(endpoint, access_token, params)
            if "data" in business_pages_data:
                for page in business_pages_data["data"]:
                    if "id" in page:
                        all_page_ids.add(page["id"])
        except Exception:
            pass
        
        # Approach 3: Try ad account client pages
        try:
            endpoint = f"{account_id}/client_pages"
            params = {
                "fields": "id,name,username,category,fan_count,link,verification_status,picture"
            }
            client_pages_data = await make_api_request(endpoint, access_token, params)
            if "data" in client_pages_data:
                for page in client_pages_data["data"]:
                    if "id" in page:
                        all_page_ids.add(page["id"])
        except Exception:
            pass
        
        # Approach 4: Extract page IDs from all ad creatives (broader creative search)
        try:
            endpoint = f"{account_id}/adcreatives"
            params = {
                "fields": "id,name,object_story_spec,link_url,call_to_action,image_hash",
                "limit": 100
            }
            creatives_data = await make_api_request(endpoint, access_token, params)
            if "data" in creatives_data:
                for creative in creatives_data["data"]:
                    if "object_story_spec" in creative and "page_id" in creative["object_story_spec"]:
                        all_page_ids.add(creative["object_story_spec"]["page_id"])
        except Exception:
            pass
            
        # Approach 5: Get active ads and extract page IDs from creatives
        try:
            endpoint = f"{account_id}/ads"
            params = {
                "fields": "creative{object_story_spec{page_id},link_url,call_to_action}",
                "limit": 100
            }
            ads_data = await make_api_request(endpoint, access_token, params)
            if "data" in ads_data:
                for ad in ads_data.get("data", []):
                    if "creative" in ad and "object_story_spec" in ad["creative"] and "page_id" in ad["creative"]["object_story_spec"]:
                        all_page_ids.add(ad["creative"]["object_story_spec"]["page_id"])
        except Exception:
            pass

        # Approach 6: Try promoted_objects endpoint
        try:
            endpoint = f"{account_id}/promoted_objects"
            params = {
                "fields": "page_id,object_store_url,product_set_id,application_id"
            }
            promoted_objects_data = await make_api_request(endpoint, access_token, params)
            if "data" in promoted_objects_data:
                for obj in promoted_objects_data["data"]:
                    if "page_id" in obj:
                        all_page_ids.add(obj["page_id"])
        except Exception:
            pass

        # Approach 7: Extract page IDs from tracking_specs in ads (most reliable)
        try:
            endpoint = f"{account_id}/ads"
            params = {
                "fields": "id,name,status,creative,tracking_specs",
                "limit": 100
            }
            tracking_ads_data = await make_api_request(endpoint, access_token, params)
            if "data" in tracking_ads_data:
                for ad in tracking_ads_data.get("data", []):
                    tracking_specs = ad.get("tracking_specs", [])
                    if isinstance(tracking_specs, list):
                        for spec in tracking_specs:
                            if isinstance(spec, dict) and "page" in spec:
                                page_list = spec["page"]
                                if isinstance(page_list, list):
                                    for page_id in page_list:
                                        if isinstance(page_id, (str, int)) and str(page_id).isdigit():
                                            all_page_ids.add(str(page_id))
        except Exception:
            pass
            
        # Approach 8: Try campaigns and extract page info
        try:
            endpoint = f"{account_id}/campaigns"
            params = {
                "fields": "id,name,promoted_object,objective",
                "limit": 50
            }
            campaigns_data = await make_api_request(endpoint, access_token, params)
            if "data" in campaigns_data:
                for campaign in campaigns_data["data"]:
                    if "promoted_object" in campaign and "page_id" in campaign["promoted_object"]:
                        all_page_ids.add(campaign["promoted_object"]["page_id"])
        except Exception:
            pass
            
        # If we found any page IDs, get details for each
        if all_page_ids:
            page_details = {
                "data": [], 
                "total_pages_found": len(all_page_ids)
            }
            
            for page_id in all_page_ids:
                try:
                    page_endpoint = f"{page_id}"
                    page_params = {
                        "fields": "id,name,username,category,fan_count,link,verification_status,picture"
                    }
                    
                    page_data = await make_api_request(page_endpoint, access_token, page_params)
                    if "id" in page_data:
                        page_details["data"].append(page_data)
                    else:
                        page_details["data"].append({
                            "id": page_id, 
                            "error": "Page details not accessible"
                        })
                except Exception as e:
                    page_details["data"].append({
                        "id": page_id,
                        "error": f"Failed to get page details: {str(e)}"
                    })
            
            if page_details["data"]:
                return json.dumps(page_details, indent=2)
        
        # If all approaches failed, return empty data with a message
        return json.dumps({
            "data": [],
            "message": "No pages found associated with this account",
            "suggestion": "Create a Facebook page and connect it to this ad account, or ensure existing pages are properly connected through Business Manager"
        }, indent=2)
        
    except Exception as e:
        return json.dumps({
            "error": "Failed to get account pages",
            "details": str(e)
        }, indent=2)


<<<<<<< HEAD
@mcp_server.tool()
@meta_api_tool
async def upload_multiple_ad_images(
    access_token: str,
    account_id: str,
    images: List[Dict[str, Optional[str]]],
) -> str:
    """
    Upload multiple images to Meta Ads account using MCP.

    Each image dict must contain:
      - image_path: Local file path
      - name: Optional image name
      - ad_image_crops: Optional crop dictionary

    Example input:
    images=[
      {
        "image_path": "/tmp/img1.jpg",
        "name": "creative1",
        "ad_image_crops": {"1000x1000": [[0, 0, 1000, 1000]]}
      },
      {
        "image_path": "/tmp/img2.jpg",
        "name": "creative2"
      }
    ]

    Returns:
        JSON string with list of results per image
    """

    if not access_token or not account_id:
        return json.dumps({"error": "Missing access_token or account_id"}, indent=2)

    if not images:
        return json.dumps({"error": "No images provided"}, indent=2)

    if not account_id.startswith("act_"):
        account_id = f"act_{account_id}"

    results = []
    for i, img in enumerate(images):
        image_path = img.get("image_path")
        name = img.get("name")
        ad_image_crops = img.get("ad_image_crops")

        if not image_path or not os.path.exists(image_path):
            results.append({"index": i, "error": f"File not found: {image_path}"})
            continue

        result = await upload_ad_image(
            access_token=access_token,
            account_id=account_id,
            image_path=image_path,
            name=name,
            ad_image_crops=ad_image_crops,
        )

        results.append(json.loads(result))

    return json.dumps(results, indent=2)
=======


>>>>>>> 90b6a08e
<|MERGE_RESOLUTION|>--- conflicted
+++ resolved
@@ -1402,7 +1402,6 @@
         }, indent=2)
 
 
-<<<<<<< HEAD
 @mcp_server.tool()
 @meta_api_tool
 async def upload_multiple_ad_images(
@@ -1465,7 +1464,3 @@
         results.append(json.loads(result))
 
     return json.dumps(results, indent=2)
-=======
-
-
->>>>>>> 90b6a08e
